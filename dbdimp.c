--- conflicted
+++ resolved
@@ -1996,11 +1996,7 @@
   char* password;
   char* mysql_socket;
   int   result;
-<<<<<<< HEAD
-  int	fresh = 0;
-=======
   int fresh = 0;
->>>>>>> df58d604
   D_imp_xxh(dbh);
 
   /* TODO- resolve this so that it is set only if DBI is 1.607 */
@@ -2056,14 +2052,7 @@
 			  password, dbname, imp_dbh) ? TRUE : FALSE;
   if (fresh && !result) {
       /* Prevent leaks, but do not free in case of a reconnect. See #97625 */
-<<<<<<< HEAD
-      do_error(dbh, mysql_errno(imp_dbh->pmysql),
-              mysql_error(imp_dbh->pmysql) ,mysql_sqlstate(imp_dbh->pmysql));
       Safefree(imp_dbh->pmysql);
-      imp_dbh->pmysql = NULL;
-=======
-      Safefree(imp_dbh->pmysql);
->>>>>>> df58d604
   }
   return result;
 }
